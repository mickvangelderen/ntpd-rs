--- conflicted
+++ resolved
@@ -10,13 +10,6 @@
     Deserialize, Deserializer,
 };
 
-<<<<<<< HEAD
-#[derive(Debug, PartialEq, Eq, Clone, Copy)]
-pub struct ServerConfig {
-    pub addr: SocketAddr,
-    pub rate_limiting_cache_size: usize,
-    pub rate_limiting_cutoff: Duration,
-=======
 use crate::{config::subnet::IpSubnet, ipfilter::IpFilter};
 
 #[derive(Debug, PartialEq, Eq, Copy, Clone, Deserialize)]
@@ -32,7 +25,8 @@
     pub denylist_action: FilterAction,
     pub allowlist: IpFilter,
     pub allowlist_action: FilterAction,
->>>>>>> 7dfd0db5
+    pub rate_limiting_cache_size: usize,
+    pub rate_limiting_cutoff: Duration,
 }
 
 impl TryFrom<&str> for ServerConfig {
@@ -41,15 +35,12 @@
     fn try_from(value: &str) -> Result<Self, Self::Error> {
         Ok(ServerConfig {
             addr: SocketAddr::from_str(value)?,
-<<<<<<< HEAD
-            rate_limiting_cache_size: Default::default(),
-            rate_limiting_cutoff: Default::default(),
-=======
             denylist: IpFilter::none(),
             denylist_action: FilterAction::Ignore,
             allowlist: IpFilter::all(),
             allowlist_action: FilterAction::Ignore,
->>>>>>> 7dfd0db5
+            rate_limiting_cache_size: Default::default(),
+            rate_limiting_cutoff: Default::default(),
         })
     }
 }
@@ -76,25 +67,45 @@
 
             fn visit_map<M: MapAccess<'de>>(self, mut map: M) -> Result<ServerConfig, M::Error> {
                 let mut addr = None;
-<<<<<<< HEAD
                 let mut rate_limiting_cache_size = None;
                 let mut rate_limiting_cutoff = None;
-=======
                 let mut allowlist = None;
                 let mut allowlist_action = None;
                 let mut denylist = None;
                 let mut denylist_action = None;
->>>>>>> 7dfd0db5
                 while let Some(key) = map.next_key::<&str>()? {
                     match key {
                         "addr" => {
                             if addr.is_some() {
                                 return Err(de::Error::duplicate_field("addr"));
                             }
-<<<<<<< HEAD
-                            let raw: &str = map.next_value()?;
-
-                            addr = Some(SocketAddr::from_str(raw).map_err(de::Error::custom)?);
+                            addr = Some(map.next_value::<SocketAddr>()?);
+                        }
+                        "allowlist" => {
+                            if allowlist.is_some() {
+                                return Err(de::Error::duplicate_field("allowlist"));
+                            }
+                            let list: Vec<IpSubnet> = map.next_value()?;
+                            allowlist = Some(IpFilter::new(&list));
+                        }
+                        "allowlist-action" => {
+                            if allowlist_action.is_some() {
+                                return Err(de::Error::duplicate_field("allowlist-action"));
+                            }
+                            allowlist_action = Some(map.next_value::<FilterAction>()?);
+                        }
+                        "denylist" => {
+                            if denylist.is_some() {
+                                return Err(de::Error::duplicate_field("denylist"));
+                            }
+                            let list: Vec<IpSubnet> = map.next_value()?;
+                            denylist = Some(IpFilter::new(&list));
+                        }
+                        "denylist-action" => {
+                            if denylist_action.is_some() {
+                                return Err(de::Error::duplicate_field("denylist-action"));
+                            }
+                            denylist_action = Some(map.next_value::<FilterAction>()?);
                         }
                         "rate_limiting_cache_size" => {
                             if rate_limiting_cache_size.is_some() {
@@ -109,41 +120,16 @@
                             }
 
                             rate_limiting_cutoff = Some(Duration::from_millis(map.next_value()?));
-=======
-                            addr = Some(map.next_value::<SocketAddr>()?);
-                        }
-                        "allowlist" => {
-                            if allowlist.is_some() {
-                                return Err(de::Error::duplicate_field("allowlist"));
-                            }
-                            let list: Vec<IpSubnet> = map.next_value()?;
-                            allowlist = Some(IpFilter::new(&list));
-                        }
-                        "allowlist-action" => {
-                            if allowlist_action.is_some() {
-                                return Err(de::Error::duplicate_field("allowlist-action"));
-                            }
-                            allowlist_action = Some(map.next_value::<FilterAction>()?);
-                        }
-                        "denylist" => {
-                            if denylist.is_some() {
-                                return Err(de::Error::duplicate_field("denylist"));
-                            }
-                            let list: Vec<IpSubnet> = map.next_value()?;
-                            denylist = Some(IpFilter::new(&list));
-                        }
-                        "denylist-action" => {
-                            if denylist_action.is_some() {
-                                return Err(de::Error::duplicate_field("denylist-action"));
-                            }
-                            denylist_action = Some(map.next_value::<FilterAction>()?);
->>>>>>> 7dfd0db5
                         }
                         _ => {
                             return Err(de::Error::unknown_field(
                                 key,
                                 &[
                                     "addr",
+                                    "allowlist",
+                                    "allowlist-action",
+                                    "denylist",
+                                    "denylist-action",
                                     "rate_limiting_cache_size",
                                     "rate_limiting_cutoff_ms",
                                 ],
@@ -153,14 +139,6 @@
                 }
 
                 let addr = addr.ok_or_else(|| de::Error::missing_field("addr"))?;
-<<<<<<< HEAD
-                let rate_limiting_cache_size = rate_limiting_cache_size.unwrap_or_default();
-                let rate_limiting_cutoff = rate_limiting_cutoff.unwrap_or_default();
-                Ok(ServerConfig {
-                    addr,
-                    rate_limiting_cache_size,
-                    rate_limiting_cutoff,
-=======
                 let (allowlist, allowlist_action) = match allowlist {
                     Some(allowlist) => (
                         allowlist,
@@ -177,13 +155,18 @@
                     ),
                     None => (IpFilter::none(), FilterAction::Ignore),
                 };
+
+                let rate_limiting_cache_size = rate_limiting_cache_size.unwrap_or_default();
+                let rate_limiting_cutoff = rate_limiting_cutoff.unwrap_or_default();
+
                 Ok(ServerConfig {
                     addr,
                     allowlist,
                     allowlist_action,
                     denylist,
                     denylist_action,
->>>>>>> 7dfd0db5
+                    rate_limiting_cache_size,
+                    rate_limiting_cutoff,
                 })
             }
         }
