#![forbid(unsafe_code)]
mod peer;

use futures::{stream::FuturesUnordered, StreamExt};
use ntp_os_clock::UnixNtpClock;
<<<<<<< HEAD
use ntp_proto::{filter_and_combine, NtpClock, NtpInstant, PollInterval, SystemSnapshot};
=======
use ntp_proto::{
    filter_and_combine, NtpClock, NtpDuration, NtpInstant, SystemConfig, SystemSnapshot,
};
>>>>>>> 1d0405c6
use peer::start_peer;
use std::error::Error;

#[tokio::main]
async fn main() -> Result<(), Box<dyn Error>> {
    let config = SystemConfig::default();
    let clock = UnixNtpClock::new();

    use tokio::sync::watch;
    let (system_tx, system_rx) = watch::channel::<SystemSnapshot>(SystemSnapshot::default());

    let new_peer = |address| start_peer(address, UnixNtpClock::new(), config, system_rx.clone());

    let mut peers = vec![
        new_peer("0.pool.ntp.org:123").await.unwrap(),
        new_peer("1.pool.ntp.org:123").await.unwrap(),
        new_peer("2.pool.ntp.org:123").await.unwrap(),
        new_peer("3.pool.ntp.org:123").await.unwrap(),
    ];

    let mut snapshots = Vec::with_capacity(peers.len());

    loop {
        let changed_index = {
            let mut changed: FuturesUnordered<_> = peers
                .iter_mut()
                .enumerate()
                .map(|(i, c)| async move {
                    c.changed().await.unwrap();
                    i
                })
                .collect();

            changed.next().await.unwrap()
        };

        let msg = *peers[changed_index].borrow();
        match msg {
            peer::MsgForSystem::MustDemobilize => {
                peers.remove(changed_index);
                continue;
            }
            peer::MsgForSystem::NoMeasurement => {
                continue;
            }
            peer::MsgForSystem::Snapshot(_) => {
                // fall through
            }
        }

        // remove all snapshots from a previous iteration
        snapshots.clear();

        for i in (0..peers.len()).rev() {
            let msg = *peers[i].borrow_and_update();
            match msg {
                peer::MsgForSystem::MustDemobilize => {
                    peers.remove(i);
                }
                peer::MsgForSystem::NoMeasurement => {
                    // skip
                }
                peer::MsgForSystem::Snapshot(snapshot) => {
                    snapshots.push(snapshot);
                }
            }
        }

        let ntp_instant = NtpInstant::from_ntp_timestamp(clock.now().unwrap());
<<<<<<< HEAD
        let system_poll = PollInterval::MIN;
        let result = filter_and_combine(&snapshots, ntp_instant, system_poll);
=======
        let result = filter_and_combine(
            &config,
            &snapshots,
            ntp_instant,
            NtpDuration::from_exponent(2),
        );
>>>>>>> 1d0405c6

        match result {
            Some(clock_select) => {
                let offset_ms = clock_select.system_offset.to_seconds() * 1000.0;
                let jitter_ms = clock_select.system_jitter.to_seconds() * 1000.0;
                println!("offset: {:.3}ms (jitter: {}ms)", offset_ms, jitter_ms);
                println!();
            }
            None => println!("filter and combine did not produce a result"),
        }

        // TODO produce an updated snapshot
        let system_snapshot = SystemSnapshot::default();
        system_tx.send(system_snapshot)?;
    }
}<|MERGE_RESOLUTION|>--- conflicted
+++ resolved
@@ -3,13 +3,9 @@
 
 use futures::{stream::FuturesUnordered, StreamExt};
 use ntp_os_clock::UnixNtpClock;
-<<<<<<< HEAD
-use ntp_proto::{filter_and_combine, NtpClock, NtpInstant, PollInterval, SystemSnapshot};
-=======
 use ntp_proto::{
-    filter_and_combine, NtpClock, NtpDuration, NtpInstant, SystemConfig, SystemSnapshot,
+    filter_and_combine, NtpClock, NtpInstant, PollInterval, SystemConfig, SystemSnapshot,
 };
->>>>>>> 1d0405c6
 use peer::start_peer;
 use std::error::Error;
 
@@ -79,17 +75,8 @@
         }
 
         let ntp_instant = NtpInstant::from_ntp_timestamp(clock.now().unwrap());
-<<<<<<< HEAD
         let system_poll = PollInterval::MIN;
-        let result = filter_and_combine(&snapshots, ntp_instant, system_poll);
-=======
-        let result = filter_and_combine(
-            &config,
-            &snapshots,
-            ntp_instant,
-            NtpDuration::from_exponent(2),
-        );
->>>>>>> 1d0405c6
+        let result = filter_and_combine(&config, &snapshots, ntp_instant, system_poll);
 
         match result {
             Some(clock_select) => {
