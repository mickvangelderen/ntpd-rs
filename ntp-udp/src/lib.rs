--- conflicted
+++ resolved
@@ -24,17 +24,8 @@
 
 impl UdpSocket {
     #[instrument(level = "debug", skip(peer_addr))]
-<<<<<<< HEAD
-    pub async fn new<A, B>(listen_addr: A, peer_addr: B) -> io::Result<UdpSocket>
-    where
-        A: tokio::net::ToSocketAddrs + std::fmt::Debug,
-        B: tokio::net::ToSocketAddrs + std::fmt::Debug,
-    {
-        let socket = tokio::net::UdpSocket::bind(&listen_addr).await?;
-=======
     pub async fn client(listen_addr: SocketAddr, peer_addr: SocketAddr) -> io::Result<UdpSocket> {
         let socket = tokio::net::UdpSocket::bind(listen_addr).await?;
->>>>>>> 0dab7f13
         debug!(
             local_addr = debug(socket.local_addr().unwrap()),
             "client socket bound"
@@ -51,6 +42,7 @@
         set_timestamping_options(&socket)?;
         Ok(UdpSocket {
             io: AsyncFd::new(socket)?,
+            send_counter: 0,
         })
     }
 
@@ -452,14 +444,6 @@
     #[test]
     fn test_timestamping_reasonable() {
         tokio_test::block_on(async {
-<<<<<<< HEAD
-            let mut a = UdpSocket::new("127.0.0.1:8000", "127.0.0.1:8001")
-                .await
-                .unwrap();
-            let b = UdpSocket::new("127.0.0.1:8001", "127.0.0.1:8000")
-                .await
-                .unwrap();
-=======
             let a = UdpSocket::client(
                 SocketAddr::from((Ipv4Addr::LOCALHOST, 8000)),
                 SocketAddr::from((Ipv4Addr::LOCALHOST, 8001)),
@@ -472,7 +456,6 @@
             )
             .await
             .unwrap();
->>>>>>> 0dab7f13
 
             tokio::spawn(async move {
                 a.send(&[1; 48]).await.unwrap();
