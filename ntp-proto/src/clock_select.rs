use crate::peer::PeerSnapshot;
use crate::time_types::{FrequencyTolerance, NtpInstant};
use crate::{NtpDuration, PollInterval};

#[derive(Clone, Copy)]
pub struct SystemConfig {
    /// Minimum number of survivors needed to be able to discipline the system clock.
    /// More survivors (so more servers from which to get the time) means a more accurate time.
    ///
    /// The spec notes (CMIN was renamed to MIN_INTERSECTION_SURVIVORS in our implementation):
    ///
    /// > CMIN defines the minimum number of servers consistent with the correctness requirements.
    /// > Suspicious operators would set CMIN to ensure multiple redundant servers are available for the
    /// > algorithms to mitigate properly. However, for historic reasons the default value for CMIN is one.
    pub min_intersection_survivors: usize,

    /// Number of survivors that the cluster_algorithm tries to keep.
    ///
    /// The code skeleton notes that the goal is to give the cluster algorithm something to chew on.
    /// The spec itself does not say anything about how this variable is chosen, or why it exists
    /// (but it does define the use of this variable)
    ///
    /// Because the input can have fewer than 3 survivors, the MIN_CLUSTER_SURVIVORS
    /// is not an actual lower bound on the number of survivors.
    pub min_cluster_survivors: usize,

    /// How much the time is allowed to drift (worst-case) per second.
    /// The drift caused by our frequency not exactly matching the real time
    pub frequency_tolerance: FrequencyTolerance,

    /// A distance error occurs if the root distance exceeds the
    /// distance threshold plus an increment equal to one poll interval.
    pub distance_threshold: NtpDuration,
}

impl Default for SystemConfig {
    fn default() -> Self {
        Self {
            // TODO this should be 4 in production?!
            min_intersection_survivors: 1,
            min_cluster_survivors: 3,
            frequency_tolerance: FrequencyTolerance::ppm(15),
            distance_threshold: NtpDuration::ONE,
        }
    }
}

<<<<<<< HEAD
#[derive(Debug, Clone)]
pub struct FilterAndCombine {
    pub system_offset: NtpDuration,
    pub system_jitter: NtpDuration,
    pub(crate) system_peer_snapshot: PeerSnapshot,
}

impl FilterAndCombine {
    pub fn run(
        peers: &[PeerSnapshot],
        local_clock_time: NtpInstant,
        system_poll: PollInterval,
    ) -> Option<Self> {
        let selection = clock_select(peers, local_clock_time, system_poll)?;

        // the clustering algorithm (part of `clock_select`) sorts the peers, best peer first.
        // the first (and best) peer is chosen as the system peer, and its variables are used
        // to update the system variables.
        //
        // NOTE: the code skeleton checks whether the current system peer is in the survivor list. If
        // so, it keeps that peer as the system peer rather selecting the now-best peer (something
        // it calls clock hopping). We'll have to see if that is something we should do too;
        // the spec text does not talk about keeping the existing system peer if it's in the candidate list
        let system_peer_snapshot = *selection.survivors[0].peer;

        let combined = clock_combine(
            &selection.survivors,
            selection.system_selection_jitter,
            local_clock_time,
        );
=======
pub fn filter_and_combine(
    config: &SystemConfig,
    peers: &[PeerSnapshot],
    local_clock_time: NtpInstant,
    system_poll: PollInterval,
) -> Option<ClockCombine> {
    let selection = clock_select(config, peers, local_clock_time, system_poll)?;

    let combined = clock_combine(
        &selection.survivors,
        selection.system_selection_jitter,
        local_clock_time,
        config.frequency_tolerance,
    );
>>>>>>> 0dd00938

        Some(FilterAndCombine {
            system_offset: combined.system_offset,
            system_jitter: combined.system_jitter,
            system_peer_snapshot,
        })
    }

    pub fn system_root_delay(&self) -> NtpDuration {
        self.system_peer_snapshot.root_delay + self.system_peer_snapshot.statistics.delay
    }

    pub fn system_root_dispersion(&self, local_clock_time: NtpInstant) -> NtpDuration {
        let peer = self.system_peer_snapshot;
        let statistics = self.system_peer_snapshot.statistics;
        let jitter = NtpDuration::from_seconds(statistics.jitter);

        // in this delta, we expect the drift due to inaccurate frequency to be at most this value
        let drift_upper_bound = crate::peer::multiply_by_phi(local_clock_time - peer.time);

        // NOTES:
        //
        // 1) the skeleton combines the peer's jitter with the current system jitter
        //
        // > SQRT(SQUARE(p->jitter) + SQUARE(s.jitter))
        //
        // or well, it calculates the "vector" between them. I'd expect a "divide by 2" but it's
        // not there. Anyhow, we don't currently consider the system's jitter.
        //
        // 2) the spec uses the component `|THETA|`
        //
        // > The system offset (THETA) represents the maximum-likelihood offset estimate for the server population.
        //
        // The code skeleton instead uses `p.offset`. We use the fresh system offset here.
        let dispersion_increment =
            statistics.dispersion + jitter + drift_upper_bound + self.system_offset.abs();

        // per the spec
        //
        // > The dispersion increment (p.epsilon + p.psi + PHI * (s.t - p.t) + |THETA|) is bounded from
        // > below by MINDISP.  In subnets with very fast processors and networks and very small delay
        // > and dispersion this forces a monotone-definite increase in s.rootdisp (EPSILON), which avoids
        // > loops between peers operating at the same stratum.
        peer.root_dispersion + Ord::max(NtpDuration::MIN_DISPERSION, dispersion_increment)
    }

    pub fn root_synchronization_distance(&self, local_clock_time: NtpInstant) -> NtpDuration {
        self.system_root_dispersion(local_clock_time) + self.system_root_delay() / 2
    }
}

struct ClockSelect<'a> {
    survivors: Vec<SurvivorTuple<'a>>,
    system_selection_jitter: NtpDuration,
}

fn clock_select<'a>(
    config: &SystemConfig,
    peers: &'a [PeerSnapshot],
    local_clock_time: NtpInstant,
    system_poll: PollInterval,
) -> Option<ClockSelect<'a>> {
    let valid_associations = peers.iter().filter(|p| {
        p.accept_synchronization(
            local_clock_time,
            config.frequency_tolerance,
            config.distance_threshold,
            system_poll,
        )
        .is_ok()
    });

    let candidates = construct_candidate_list(config, valid_associations, local_clock_time);

    let mut survivors = construct_survivors(config, &candidates, local_clock_time);

    if survivors.len() < config.min_intersection_survivors {
        return None;
    }

    let system_selection_jitter =
        NtpDuration::from_seconds(cluster_algorithm(config, &mut survivors));

    Some(ClockSelect {
        survivors,
        system_selection_jitter,
    })
}

/// Observation: Chrony (sources.c, SRC_SelectSource, line ~920) does not use the Middle tag
#[derive(Debug, Clone, Copy, PartialEq, Eq)]
#[repr(i8)]
enum EndpointType {
    Upper = 1,
    Middle = 0,
    Lower = -1,
}

#[derive(Debug)]
struct CandidateTuple<'a> {
    peer: &'a PeerSnapshot,
    endpoint_type: EndpointType,
    /// Correctness interval edge
    edge: NtpDuration,
}

fn construct_candidate_list<'a>(
    config: &SystemConfig,
    valid_associations: impl IntoIterator<Item = &'a PeerSnapshot>,
    local_clock_time: NtpInstant,
) -> Vec<CandidateTuple<'a>> {
    let mut candidate_list = Vec::new();

    for peer in valid_associations {
        let offset = peer.statistics.offset;
        let root_distance = peer.root_distance(local_clock_time, config.frequency_tolerance);

        let tuples = [
            CandidateTuple {
                peer,
                endpoint_type: EndpointType::Lower,
                edge: offset - root_distance,
            },
            CandidateTuple {
                peer,
                endpoint_type: EndpointType::Middle,
                edge: offset,
            },
            CandidateTuple {
                peer,
                endpoint_type: EndpointType::Upper,
                edge: offset + root_distance,
            },
        ];

        candidate_list.extend(tuples)
    }

    candidate_list.sort_by(|a, b| a.edge.cmp(&b.edge));

    candidate_list
}

#[derive(Debug, Clone)]
struct SurvivorTuple<'a> {
    peer: &'a PeerSnapshot,
    metric: NtpDuration,
}

/// Collect the candidates within the correctness interval
fn construct_survivors<'a>(
    config: &SystemConfig,
    chime_list: &[CandidateTuple<'a>],
    local_clock_time: NtpInstant,
) -> Vec<SurvivorTuple<'a>> {
    match find_interval(chime_list) {
        Some((low, high)) => chime_list
            .iter()
            .filter_map(|candidate| filter_survivor(config, candidate, local_clock_time, low, high))
            .collect(),
        None => vec![],
    }
}

fn filter_survivor<'a>(
    config: &SystemConfig,
    candidate: &CandidateTuple<'a>,
    local_clock_time: NtpInstant,
    low: NtpDuration,
    high: NtpDuration,
) -> Option<SurvivorTuple<'a>> {
    // To be a truechimer, a peers middle (actual offset)
    // needs to lie within the consistency interval.
    // Note: The standard is unclear on this, but this
    // is what gives sensible results in combination with
    // how interval selection works.
    if candidate.edge < low
        || candidate.edge > high
        || candidate.endpoint_type != EndpointType::Middle
    {
        None
    } else {
        let peer = candidate.peer;
        let root_distance = peer.root_distance(local_clock_time, config.frequency_tolerance);
        let metric = config.distance_threshold * peer.stratum + root_distance;

        Some(SurvivorTuple { peer, metric })
    }
}

/// Find the largest contiguous intersection of correctness intervals.
fn find_interval(chime_list: &[CandidateTuple]) -> Option<(NtpDuration, NtpDuration)> {
    let n = chime_list.len() / 3;

    let mut low = None;
    let mut high = None;

    // allow is the number of allowed falsetickers
    for allow in (0..).take_while(|allow| 2 * allow < n) {
        // variable "d", falsetickers found in the current iteration
        let mut found = 0;

        // variable "c", the number of intervals that we have entered but not yet exited
        // incremented when hitting a Lower, decremented when hitting an Upper
        let mut depth = 0;

        // Scan the chime list from lowest to highest to find the lower endpoint.
        // any middle that we find before the lower endpoint counts as a falseticker
        for tuple in chime_list {
            depth -= tuple.endpoint_type as i32;

            // the code skeleton uses `n - found` here, which is wrong!
            if depth >= (n - allow) as i32 {
                low = Some(tuple.edge);
                break;
            }

            if let EndpointType::Middle = tuple.endpoint_type {
                found += 1;
            }
        }

        // Scan the chime list from highest to lowest to find the upper endpoint.
        // any middle that we find before the upper endpoint counts as a falseticker
        depth = 0;
        for tuple in chime_list.iter().rev() {
            depth += tuple.endpoint_type as i32;

            // the code skeleton uses `n - found` here, which is wrong!
            if depth >= (n - allow) as i32 {
                high = Some(tuple.edge);
                break;
            }

            if let EndpointType::Middle = tuple.endpoint_type {
                found += 1;
            }
        }

        // counted more falsetickers than allowed in this iteration;
        // we loop and try again allowing one more falseticker
        if found > allow {
            continue;
        }

        //  If the intersection is non-empty, declare success.
        if let (Some(l), Some(h)) = (low, high) {
            return Some((l, h));
        }
    }

    None
}

/// Discard the survivor with maximum selection jitter until a termination condition is met.
///
/// returns the (maximum) selection jitter
fn cluster_algorithm(config: &SystemConfig, candidates: &mut Vec<SurvivorTuple>) -> f64 {
    // sort the candidates by increasing lambda_p (the merit factor)
    candidates.sort_by(|a, b| a.metric.cmp(&b.metric));

    loop {
        // the lowest jitter of any candidate peer
        let mut min_peer_jitter: f64 = 2.0e9;

        // highest RMS average of the `offset` of a candidate vs all others
        // the candidate with the max_selection_jitter is the worst candidate
        // we have seen so far, it's offset is most unlike the others.
        let mut max_selection_jitter = -2.0e9;
        let mut max_selection_jitter_index = 0;

        for (index, candidate) in candidates.iter().enumerate() {
            let p = candidate.peer;

            min_peer_jitter = f64::min(min_peer_jitter, p.statistics.jitter);

            let selection_jitter_sum = candidates
                .iter()
                .map(|q| p.statistics.offset - q.peer.statistics.offset)
                .map(|delta| delta.to_seconds().powi(2))
                .sum::<f64>();

            // prevent a division by 0 if there is just 1 candidate
            let selection_jitter = if selection_jitter_sum == 0.0 {
                0.0
            } else {
                (selection_jitter_sum / ((candidates.len() - 1) as f64)).sqrt()
            };

            if selection_jitter > max_selection_jitter {
                max_selection_jitter_index = index;
                max_selection_jitter = selection_jitter;
            }
        }

        // the maximum jitter among our current set of candidates (selection jitter) is less than
        // the smallest jitter of an individual peer.

        // If the maximum selection jitter is less than the minimum peer jitter,
        // Then subsequent iterations will not will not lower the minimum peer jitter,
        // so we might as well stop.
        let removed_bad_candidates = max_selection_jitter < min_peer_jitter;

        // To make sure a few survivors are left for the clustering algorithm to chew on, we stop
        // if the number of survivors is less than or equal to NMIN (3).
        let too_few_survivors = candidates.len() <= config.min_cluster_survivors;

        if removed_bad_candidates || too_few_survivors {
            // the final version of max_selection_jitter (psi_max in the spec) is
            // stored under the name "system selection jitter" (PSI_s)

            // Jitter is defined as the root-mean-square (RMS) average of the most recent offset differences
            // RMS always produces a positive number, but our `max_selection_jitter` is negative.
            // In the case of 0 candidates, bound max_selection_jitter from below
            return f64::max(0.0, max_selection_jitter);
        }

        // delete the survivor qmax (the one with the highest jitter) and go around again
        candidates.remove(max_selection_jitter_index);
    }
}

#[derive(Debug)]
pub struct ClockCombine {
    pub system_offset: NtpDuration,
    pub system_jitter: NtpDuration,
}

/// Combine the offsets of the clustering algorithm survivors
/// using a weighted average with weight determined by the root
/// distance.  Compute the selection jitter as the weighted RMS
/// difference between the first survivor and the remaining
/// survivors.  In some cases, the inherent clock jitter can be
/// reduced by not using this algorithm, especially when frequent
/// clockhopping is involved.  The reference implementation can
/// be configured to avoid this algorithm by designating a
/// preferred peer.
///
/// Assumption: the survivors are the output of the clustering algorithm,
/// in particular they are in the order produced by the clustering algorithm.
fn clock_combine<'a>(
    survivors: &'a [SurvivorTuple<'a>],
    system_selection_jitter: NtpDuration,
    local_clock_time: NtpInstant,
    frequency_tolerance: FrequencyTolerance,
) -> ClockCombine {
    let mut y = 0.0; // normalization factor
    let mut z = 0.0; // weighed offset sum

    for tuple in survivors {
        let peer = tuple.peer;
        let x = peer
            .root_distance(local_clock_time, frequency_tolerance)
            .to_seconds();
        y += 1.0 / x;
        z += peer.statistics.offset.to_seconds() / x;
    }

    let system_offset = NtpDuration::from_seconds(z / y);

    // deviation: the code skeleton does some weird statistics here.
    // we just pick the jitter of the peer that will become the system peer
    // this may be an overestimate but that is not a problem
    let system_peer_jitter = survivors[0].peer.statistics.jitter;

    let system_jitter = NtpDuration::from_seconds(
        (system_selection_jitter.to_seconds().powi(2) + system_peer_jitter.powi(2)).sqrt(),
    );

    ClockCombine {
        system_offset,
        system_jitter,
    }
}

#[cfg(feature = "fuzz")]
pub fn fuzz_find_interval(spec: &[(i64, u64)]) {
    let mut peers = vec![];
    for _ in 0..spec.len() {
        peers.push(test_peer_snapshot())
    }
    let mut candidates = vec![];
    for (i, (center, size)) in spec.iter().enumerate() {
        let size = (*size)
            .min((std::i64::MAX as u64).wrapping_sub(*center as u64))
            .max((*center as u64).wrapping_sub(std::i64::MIN as u64));
        candidates.push(CandidateTuple {
            peer: &peers[i],
            endpoint_type: EndpointType::Lower,
            edge: NtpDuration::from_fixed_int((*center).wrapping_sub(size as i64)),
        });
        candidates.push(CandidateTuple {
            peer: &peers[i],
            endpoint_type: EndpointType::Middle,
            edge: NtpDuration::from_fixed_int(*center),
        });
        candidates.push(CandidateTuple {
            peer: &peers[i],
            endpoint_type: EndpointType::Upper,
            edge: NtpDuration::from_fixed_int((*center).wrapping_add(size as i64)),
        });
    }
    candidates.sort_by(|a, b| a.edge.cmp(&b.edge));
    let config = SystemConfig::default();
    let survivors = construct_survivors(&config, &candidates, crate::NtpInstant::ZERO);

    // check that if we find a cluster, it contains more than half of the peers we work with.
    assert!(survivors.is_empty() || 2 * survivors.len() > spec.len());
}

#[cfg(any(test, feature = "fuzz"))]
fn test_peer_snapshot() -> PeerSnapshot {
    peer_snapshot(
        crate::peer::PeerStatistics::default(),
        NtpDuration::default(),
        NtpDuration::default(),
    )
}

#[cfg(any(test, feature = "fuzz"))]
fn peer_snapshot(
    statistics: crate::peer::PeerStatistics,
    root_delay: NtpDuration,
    root_dispersion: NtpDuration,
) -> PeerSnapshot {
    use crate::{packet::NtpLeapIndicator, ReferenceId};

    let root_distance_without_time = NtpDuration::MIN_DISPERSION.max(root_delay + statistics.delay)
        / 2i64
        + root_dispersion
        + statistics.dispersion;

    PeerSnapshot {
        time: NtpInstant::ZERO,
        statistics,
        stratum: 0,
        root_distance_without_time,

        reference_id: ReferenceId::from_int(0),
        reference_timestamp: Default::default(),
        poll_interval: Default::default(),
        leap_indicator: NtpLeapIndicator::NoWarning,
        root_delay: Default::default(),
        root_dispersion: Default::default(),
    }
}

#[cfg(test)]
mod test {
    use super::*;
    use crate::peer::PeerStatistics;

    #[test]
    fn clock_combine_simple() {
        let peer_1 = peer_snapshot(
            PeerStatistics {
                delay: NtpDuration::from_seconds(0.1),
                offset: NtpDuration::from_fixed_int(0),
                dispersion: NtpDuration::from_seconds(0.05),
                jitter: 0.05,
            },
            NtpDuration::from_seconds(0.1),
            NtpDuration::from_seconds(0.05),
        );

        let peer_2 = peer_snapshot(
            PeerStatistics {
                delay: NtpDuration::from_seconds(0.1),
                offset: NtpDuration::from_fixed_int(500000),
                dispersion: NtpDuration::from_seconds(0.05),
                jitter: 0.05,
            },
            NtpDuration::from_seconds(0.1),
            NtpDuration::from_seconds(0.05),
        );

        let peer_3 = peer_snapshot(
            PeerStatistics {
                delay: NtpDuration::from_seconds(0.1),
                offset: NtpDuration::from_fixed_int(-500000),
                dispersion: NtpDuration::from_seconds(0.05),
                jitter: 0.05,
            },
            NtpDuration::from_seconds(0.1),
            NtpDuration::from_seconds(0.05),
        );

        let survivors = vec![
            SurvivorTuple {
                peer: &peer_1,
                metric: NtpDuration::from_fixed_int(0),
            },
            SurvivorTuple {
                peer: &peer_2,
                metric: NtpDuration::from_fixed_int(1),
            },
            SurvivorTuple {
                peer: &peer_3,
                metric: NtpDuration::from_fixed_int(2),
            },
        ];

        let result = clock_combine(
            &survivors,
            NtpDuration::from_seconds(0.05),
            NtpInstant::ZERO,
            FrequencyTolerance::ppm(15),
        );
        assert_eq!(result.system_offset, NtpDuration::from_fixed_int(0));
        assert!(result.system_jitter.to_seconds() >= 0.05);
    }

    #[test]
    fn clock_combine_deemphasize_on_root_distance() {
        let peer_1 = peer_snapshot(
            PeerStatistics {
                delay: NtpDuration::from_seconds(0.1),
                offset: NtpDuration::from_fixed_int(0),
                dispersion: NtpDuration::from_seconds(0.05),
                jitter: 0.05,
            },
            NtpDuration::from_seconds(0.1),
            NtpDuration::from_seconds(0.05),
        );

        let peer_2 = peer_snapshot(
            PeerStatistics {
                delay: NtpDuration::from_seconds(0.1),
                offset: NtpDuration::from_fixed_int(500000),
                dispersion: NtpDuration::from_seconds(0.05),
                jitter: 0.05,
            },
            NtpDuration::from_seconds(0.5),
            NtpDuration::from_seconds(0.05),
        );

        let peer_3 = peer_snapshot(
            PeerStatistics {
                delay: NtpDuration::from_seconds(0.1),
                offset: NtpDuration::from_fixed_int(-500000),
                dispersion: NtpDuration::from_seconds(0.05),
                jitter: 0.05,
            },
            NtpDuration::from_seconds(0.1),
            NtpDuration::from_seconds(0.05),
        );

        let survivors = vec![
            SurvivorTuple {
                peer: &peer_1,
                metric: NtpDuration::from_fixed_int(0),
            },
            SurvivorTuple {
                peer: &peer_2,
                metric: NtpDuration::from_fixed_int(1),
            },
            SurvivorTuple {
                peer: &peer_3,
                metric: NtpDuration::from_fixed_int(2),
            },
        ];

        let result = clock_combine(
            &survivors,
            NtpDuration::from_seconds(0.05),
            NtpInstant::ZERO,
            FrequencyTolerance::ppm(15),
        );
        assert!(result.system_offset < NtpDuration::from_fixed_int(0));
        assert!(result.system_offset > NtpDuration::from_fixed_int(-500000));
        assert!(result.system_jitter.to_seconds() >= 0.05);
    }

    #[test]
    fn find_interval_simple() {
        let peer_1 = test_peer_snapshot();
        let peer_2 = test_peer_snapshot();
        let peer_3 = test_peer_snapshot();

        let intervals = [
            CandidateTuple {
                peer: &peer_1,
                endpoint_type: EndpointType::Lower,
                edge: NtpDuration::from_fixed_int(-4),
            },
            CandidateTuple {
                peer: &peer_2,
                endpoint_type: EndpointType::Lower,
                edge: NtpDuration::from_fixed_int(-3),
            },
            CandidateTuple {
                peer: &peer_3,
                endpoint_type: EndpointType::Lower,
                edge: NtpDuration::from_fixed_int(-2),
            },
            CandidateTuple {
                peer: &peer_1,
                endpoint_type: EndpointType::Middle,
                edge: NtpDuration::from_fixed_int(-1),
            },
            CandidateTuple {
                peer: &peer_2,
                endpoint_type: EndpointType::Middle,
                edge: NtpDuration::from_fixed_int(0),
            },
            CandidateTuple {
                peer: &peer_3,
                endpoint_type: EndpointType::Middle,
                edge: NtpDuration::from_fixed_int(1),
            },
            CandidateTuple {
                peer: &peer_1,
                endpoint_type: EndpointType::Upper,
                edge: NtpDuration::from_fixed_int(2),
            },
            CandidateTuple {
                peer: &peer_2,
                endpoint_type: EndpointType::Upper,
                edge: NtpDuration::from_fixed_int(3),
            },
            CandidateTuple {
                peer: &peer_3,
                endpoint_type: EndpointType::Upper,
                edge: NtpDuration::from_fixed_int(4),
            },
        ];

        assert_eq!(
            find_interval(&intervals),
            Some((
                NtpDuration::from_fixed_int(-2),
                NtpDuration::from_fixed_int(2)
            ))
        );

        let config = SystemConfig::default();
        let survivors = construct_survivors(&config, &intervals, NtpInstant::ZERO);
        assert_eq!(survivors.len(), 3);
    }

    #[test]
    fn find_interval_outlier() {
        let peer_1 = test_peer_snapshot();
        let peer_2 = test_peer_snapshot();
        let peer_3 = test_peer_snapshot();

        let intervals = [
            CandidateTuple {
                peer: &peer_1,
                endpoint_type: EndpointType::Lower,
                edge: NtpDuration::from_fixed_int(-4),
            },
            CandidateTuple {
                peer: &peer_2,
                endpoint_type: EndpointType::Lower,
                edge: NtpDuration::from_fixed_int(-3),
            },
            CandidateTuple {
                peer: &peer_1,
                endpoint_type: EndpointType::Middle,
                edge: NtpDuration::from_fixed_int(-1),
            },
            CandidateTuple {
                peer: &peer_2,
                endpoint_type: EndpointType::Middle,
                edge: NtpDuration::from_fixed_int(0),
            },
            CandidateTuple {
                peer: &peer_1,
                endpoint_type: EndpointType::Upper,
                edge: NtpDuration::from_fixed_int(2),
            },
            CandidateTuple {
                peer: &peer_2,
                endpoint_type: EndpointType::Upper,
                edge: NtpDuration::from_fixed_int(3),
            },
            CandidateTuple {
                peer: &peer_3,
                endpoint_type: EndpointType::Lower,
                edge: NtpDuration::from_fixed_int(15),
            },
            CandidateTuple {
                peer: &peer_3,
                endpoint_type: EndpointType::Middle,
                edge: NtpDuration::from_fixed_int(16),
            },
            CandidateTuple {
                peer: &peer_3,
                endpoint_type: EndpointType::Upper,
                edge: NtpDuration::from_fixed_int(17),
            },
        ];

        assert_eq!(
            find_interval(&intervals),
            Some((
                NtpDuration::from_fixed_int(-3),
                NtpDuration::from_fixed_int(2)
            ))
        );

        let config = SystemConfig::default();
        let survivors = construct_survivors(&config, &intervals, NtpInstant::ZERO);
        assert_eq!(survivors.len(), 2);
    }

    #[test]
    fn find_interval_low_precision_edgecase() {
        // One larger interval whose middle does not lie in
        // both smaller intervals, but whose middles do overlap.
        let peer_1 = test_peer_snapshot();
        let peer_2 = test_peer_snapshot();
        let peer_3 = test_peer_snapshot();

        let intervals = [
            CandidateTuple {
                peer: &peer_1,
                endpoint_type: EndpointType::Lower,
                edge: NtpDuration::from_fixed_int(-10),
            },
            CandidateTuple {
                peer: &peer_2,
                endpoint_type: EndpointType::Lower,
                edge: NtpDuration::from_fixed_int(-3),
            },
            CandidateTuple {
                peer: &peer_1,
                endpoint_type: EndpointType::Middle,
                edge: NtpDuration::from_fixed_int(-2),
            },
            CandidateTuple {
                peer: &peer_3,
                endpoint_type: EndpointType::Lower,
                edge: NtpDuration::from_fixed_int(-1),
            },
            CandidateTuple {
                peer: &peer_2,
                endpoint_type: EndpointType::Middle,
                edge: NtpDuration::from_fixed_int(0),
            },
            CandidateTuple {
                peer: &peer_3,
                endpoint_type: EndpointType::Middle,
                edge: NtpDuration::from_fixed_int(2),
            },
            CandidateTuple {
                peer: &peer_2,
                endpoint_type: EndpointType::Upper,
                edge: NtpDuration::from_fixed_int(3),
            },
            CandidateTuple {
                peer: &peer_3,
                endpoint_type: EndpointType::Upper,
                edge: NtpDuration::from_fixed_int(5),
            },
            CandidateTuple {
                peer: &peer_1,
                endpoint_type: EndpointType::Upper,
                edge: NtpDuration::from_fixed_int(6),
            },
        ];

        assert_eq!(
            find_interval(&intervals),
            Some((
                NtpDuration::from_fixed_int(-3),
                NtpDuration::from_fixed_int(5)
            ))
        );

        let config = SystemConfig::default();
        let survivors = construct_survivors(&config, &intervals, NtpInstant::ZERO);
        assert_eq!(survivors.len(), 3);
    }

    #[test]
    fn find_interval_interleaving_edgecase() {
        // Three partially overlapping intervals, where
        // the outer center's are not in each others interval.
        let peer_1 = test_peer_snapshot();
        let peer_2 = test_peer_snapshot();
        let peer_3 = test_peer_snapshot();

        let intervals = [
            CandidateTuple {
                peer: &peer_1,
                endpoint_type: EndpointType::Lower,
                edge: NtpDuration::from_fixed_int(-5),
            },
            CandidateTuple {
                peer: &peer_2,
                endpoint_type: EndpointType::Lower,
                edge: NtpDuration::from_fixed_int(-3),
            },
            CandidateTuple {
                peer: &peer_1,
                endpoint_type: EndpointType::Middle,
                edge: NtpDuration::from_fixed_int(-2),
            },
            CandidateTuple {
                peer: &peer_3,
                endpoint_type: EndpointType::Lower,
                edge: NtpDuration::from_fixed_int(-1),
            },
            CandidateTuple {
                peer: &peer_2,
                endpoint_type: EndpointType::Middle,
                edge: NtpDuration::from_fixed_int(-0),
            },
            CandidateTuple {
                peer: &peer_1,
                endpoint_type: EndpointType::Upper,
                edge: NtpDuration::from_fixed_int(1),
            },
            CandidateTuple {
                peer: &peer_3,
                endpoint_type: EndpointType::Middle,
                edge: NtpDuration::from_fixed_int(2),
            },
            CandidateTuple {
                peer: &peer_2,
                endpoint_type: EndpointType::Upper,
                edge: NtpDuration::from_fixed_int(3),
            },
            CandidateTuple {
                peer: &peer_3,
                endpoint_type: EndpointType::Upper,
                edge: NtpDuration::from_fixed_int(5),
            },
        ];

        assert_eq!(
            find_interval(&intervals),
            Some((
                NtpDuration::from_fixed_int(-3),
                NtpDuration::from_fixed_int(3)
            ))
        );

        let config = SystemConfig::default();
        let survivors = construct_survivors(&config, &intervals, NtpInstant::ZERO);
        assert_eq!(survivors.len(), 3);
    }

    #[test]
    fn find_interval_no_consensus() {
        // Three disjoint intervals
        let peer_1 = test_peer_snapshot();
        let peer_2 = test_peer_snapshot();
        let peer_3 = test_peer_snapshot();

        let intervals = [
            CandidateTuple {
                peer: &peer_1,
                endpoint_type: EndpointType::Lower,
                edge: NtpDuration::from_fixed_int(-4),
            },
            CandidateTuple {
                peer: &peer_1,
                endpoint_type: EndpointType::Middle,
                edge: NtpDuration::from_fixed_int(-3),
            },
            CandidateTuple {
                peer: &peer_1,
                endpoint_type: EndpointType::Upper,
                edge: NtpDuration::from_fixed_int(-2),
            },
            CandidateTuple {
                peer: &peer_2,
                endpoint_type: EndpointType::Lower,
                edge: NtpDuration::from_fixed_int(-1),
            },
            CandidateTuple {
                peer: &peer_2,
                endpoint_type: EndpointType::Middle,
                edge: NtpDuration::from_fixed_int(-0),
            },
            CandidateTuple {
                peer: &peer_2,
                endpoint_type: EndpointType::Upper,
                edge: NtpDuration::from_fixed_int(1),
            },
            CandidateTuple {
                peer: &peer_3,
                endpoint_type: EndpointType::Lower,
                edge: NtpDuration::from_fixed_int(2),
            },
            CandidateTuple {
                peer: &peer_3,
                endpoint_type: EndpointType::Middle,
                edge: NtpDuration::from_fixed_int(3),
            },
            CandidateTuple {
                peer: &peer_3,
                endpoint_type: EndpointType::Upper,
                edge: NtpDuration::from_fixed_int(4),
            },
        ];

        assert_eq!(find_interval(&intervals), None);

        let config = SystemConfig::default();
        let survivors = construct_survivors(&config, &intervals, NtpInstant::ZERO);
        assert_eq!(survivors.len(), 0);
    }

    #[test]
    fn find_interval_tiling() {
        // Three intervals whose midpoints are not in any of the others
        // but which still overlap somewhat.
        let peer_1 = test_peer_snapshot();
        let peer_2 = test_peer_snapshot();
        let peer_3 = test_peer_snapshot();

        let intervals = [
            CandidateTuple {
                peer: &peer_1,
                endpoint_type: EndpointType::Lower,
                edge: NtpDuration::from_fixed_int(-5),
            },
            CandidateTuple {
                peer: &peer_1,
                endpoint_type: EndpointType::Middle,
                edge: NtpDuration::from_fixed_int(-3),
            },
            CandidateTuple {
                peer: &peer_2,
                endpoint_type: EndpointType::Lower,
                edge: NtpDuration::from_fixed_int(-2),
            },
            CandidateTuple {
                peer: &peer_1,
                endpoint_type: EndpointType::Upper,
                edge: NtpDuration::from_fixed_int(-1),
            },
            CandidateTuple {
                peer: &peer_2,
                endpoint_type: EndpointType::Middle,
                edge: NtpDuration::from_fixed_int(-0),
            },
            CandidateTuple {
                peer: &peer_3,
                endpoint_type: EndpointType::Lower,
                edge: NtpDuration::from_fixed_int(1),
            },
            CandidateTuple {
                peer: &peer_2,
                endpoint_type: EndpointType::Upper,
                edge: NtpDuration::from_fixed_int(2),
            },
            CandidateTuple {
                peer: &peer_3,
                endpoint_type: EndpointType::Middle,
                edge: NtpDuration::from_fixed_int(3),
            },
            CandidateTuple {
                peer: &peer_3,
                endpoint_type: EndpointType::Upper,
                edge: NtpDuration::from_fixed_int(5),
            },
        ];

        assert_eq!(find_interval(&intervals), None);

        let config = SystemConfig::default();
        let survivors = construct_survivors(&config, &intervals, NtpInstant::ZERO);
        assert_eq!(survivors.len(), 0);
    }

    #[test]
    fn test_construct_candidate_list() {
        let root_delay = NtpDuration::ZERO;
        let root_dispersion = NtpDuration::ZERO;

        let peer1 = peer_snapshot(
            PeerStatistics {
                delay: NtpDuration::from_seconds(1.0),
                ..PeerStatistics::default()
            },
            root_delay,
            root_dispersion,
        );
        let peer2 = peer_snapshot(
            PeerStatistics {
                // delay chosen so the two intervals intersect
                delay: NtpDuration::from_seconds(3.0),
                offset: NtpDuration::from_seconds(1.5),
                ..PeerStatistics::default()
            },
            root_delay,
            root_dispersion,
        );

        let config = SystemConfig::default();
        let local_clock_time = NtpInstant::ZERO;
        let actual: Vec<_> = construct_candidate_list(&config, [&peer1, &peer2], local_clock_time)
            .into_iter()
            .map(|t| (t.endpoint_type, t.edge))
            .collect();

        let root_distance1 = peer1.root_distance(local_clock_time, config.frequency_tolerance);
        let root_distance2 = peer2.root_distance(local_clock_time, config.frequency_tolerance);

        assert_eq!(root_distance1, peer1.statistics.delay / 2i64);
        assert_eq!(root_distance2, peer2.statistics.delay / 2i64);

        assert!((root_distance1.to_seconds() - 0.5).abs() < 1e-9);
        assert!((root_distance2.to_seconds() - 1.5).abs() < 1e-9);

        // the interval is the offset plus/minus the root distance.
        //
        // - interval 1 is centered on 0, going 0.5 to either side.     -0.5 -- 0.0 -- 0.5
        // - interval 2 is centered on 1.5, going 1.5 to either side            0.0 --     -- 1.5 --    -- 3.0
        //
        // in practice, interval2.low < interval2.middle because of imprecision in the calculation
        use EndpointType::*;
        let expected: Vec<(EndpointType, NtpDuration)> = vec![
            (Lower, peer1.statistics.offset - root_distance1),
            (Lower, peer2.statistics.offset - root_distance2),
            (Middle, peer1.statistics.offset),
            (Upper, peer1.statistics.offset + root_distance1),
            (Middle, peer2.statistics.offset),
            (Upper, peer2.statistics.offset + root_distance2),
        ];

        assert_eq!(expected, actual)
    }

    #[test]
    fn cluster_algorithm_empty() {
        // this should not happen in practice
        let config = SystemConfig::default();
        assert_eq!(cluster_algorithm(&config, &mut vec![]), 0.0)
    }

    #[test]
    fn cluster_algorithm_single() {
        let config = SystemConfig::default();
        let peer = test_peer_snapshot();
        let candidate = SurvivorTuple {
            peer: &peer,
            metric: NtpDuration::ONE,
        };
        assert_eq!(cluster_algorithm(&config, &mut vec![candidate]), 0.0);
    }

    #[test]
    fn cluster_algorithm_tuple() {
        let mut peer1 = test_peer_snapshot();
        peer1.statistics.offset = NtpDuration::ONE * 3i64;
        let candidate1 = SurvivorTuple {
            peer: &peer1,
            metric: NtpDuration::ONE,
        };

        let mut peer2 = test_peer_snapshot();
        peer2.statistics.offset = NtpDuration::ONE * 7i64;
        let candidate2 = SurvivorTuple {
            peer: &peer2,
            metric: NtpDuration::ONE * 3i64,
        };

        let config = SystemConfig::default();
        let mut candidates = vec![candidate1, candidate2];
        let answer = cluster_algorithm(&config, &mut candidates);

        // output is the RMS of the `statistics.offset` versus candidate1: 4 = 7 - 3
        assert!((answer - 4.0).abs() < 1e-9);

        // we exit before a candidate is removed
        assert_eq!(candidates.len(), 2);
    }

    #[test]
    fn cluster_algorithm_exit_too_few_candidates() {
        let mut peer1 = test_peer_snapshot();
        peer1.statistics.offset = NtpDuration::ONE * 3i64;
        let candidate1 = SurvivorTuple {
            peer: &peer1,
            metric: NtpDuration::ONE,
        };

        let mut candidates = vec![candidate1; 10];
        let config = SystemConfig::default();
        let answer = cluster_algorithm(&config, &mut candidates);
        assert!((answer - 0.0).abs() < 1e-9);

        // we keep at least min_cluster_survivors (if we started with enough candidates)
        assert_eq!(candidates.len(), config.min_cluster_survivors);
    }

    #[test]
    #[ignore]
    fn cluster_algorithm_exit_max_jitter_too_low() {
        // This test shows that the max_selection_jitter can still decrease
        // after the termination condition has been met. That means the spec text and
        // code skeleton comment are at least misleading (and perhaps wrong).

        let mut peer = test_peer_snapshot();
        peer.statistics.offset = NtpDuration::ONE * 3i64;

        let peers = &mut vec![peer; 15];

        for (i, peer) in peers.iter_mut().enumerate() {
            peer.statistics.jitter = 3.0 + 1.0 - (1.0 / (i + 1) as f64);
            peer.statistics.offset = NtpDuration::ONE * (i as i64);
        }

        let mut candidates = (0..15)
            .map(|i| SurvivorTuple {
                peer: &peers[i],
                metric: NtpDuration::ONE,
            })
            .collect();

        let config = SystemConfig::default();
        let answer = cluster_algorithm(&config, &mut candidates);
        assert!((answer - 2.7386127881634637).abs() < 1e-9);

        assert_eq!(candidates.len(), 5);
        panic!();
    }

    #[test]
    fn cluster_algorithm_outlier_is_discarded_first() {
        let mut peer = test_peer_snapshot();
        peer.statistics.offset = NtpDuration::ONE * 3i64;

        let peers = &mut vec![peer; 4];

        for (i, peer) in peers.iter_mut().enumerate() {
            peer.statistics.jitter = 1.0 - (1.0 / (i + 1) as f64);
            peer.statistics.offset = NtpDuration::ONE;
        }

        peers[2].statistics.offset = NtpDuration::ONE * 4;

        let mut candidates = (0..peers.len())
            .map(|i| SurvivorTuple {
                peer: &peers[i],
                metric: NtpDuration::ONE,
            })
            .collect();

        let config = SystemConfig::default();
        let _answer = cluster_algorithm(&config, &mut candidates);

        // check that peer 2 was discarded
        assert_eq!(candidates.len(), 3);
        for candidate in candidates {
            assert_eq!(candidate.peer.statistics.offset, NtpDuration::ONE);
        }
    }

    #[test]
    fn cluster_algorithm_outliers_are_discarded_first() {
        let mut peer = test_peer_snapshot();
        peer.statistics.offset = NtpDuration::ONE * 3i64;

        let peers = &mut vec![peer; 5];

        for (i, peer) in peers.iter_mut().enumerate() {
            peer.statistics.jitter = 1.0 - (1.0 / (i + 1) as f64);
            peer.statistics.offset = NtpDuration::ONE;
        }

        peers[2].statistics.offset = NtpDuration::ONE * 4;
        peers[3].statistics.offset = NtpDuration::ONE * 8;

        let mut candidates = (0..peers.len())
            .map(|i| SurvivorTuple {
                peer: &peers[i],
                metric: NtpDuration::ONE,
            })
            .collect();

        let config = SystemConfig::default();
        let _answer = cluster_algorithm(&config, &mut candidates);

        // check that peer 2 and 3 were
        assert_eq!(candidates.len(), 3);
        for candidate in candidates {
            assert_eq!(candidate.peer.statistics.offset, NtpDuration::ONE);
        }
    }

    #[test]
    fn system_variable_update() {
        let base_state = FilterAndCombine {
            system_offset: Default::default(),
            system_jitter: Default::default(),
            system_peer_snapshot: peer_snapshot(
                PeerStatistics::default(),
                NtpDuration::ZERO,
                NtpDuration::ZERO,
            ),
        };

        let local_clock_time = NtpInstant::ZERO;
        let _baseline = base_state.root_synchronization_distance(local_clock_time);

        let mut state = base_state.clone();
        state.system_offset = NtpDuration::ONE;
        let distance = state.root_synchronization_distance(local_clock_time);

        // equal to 1 up to rounding
        assert!(distance == NtpDuration::ONE);

        let mut state = base_state;
        state.system_jitter = NtpDuration::ONE;
        let distance = state.root_synchronization_distance(local_clock_time);

        assert!(distance < NtpDuration::ONE / 2i64);
    }
}<|MERGE_RESOLUTION|>--- conflicted
+++ resolved
@@ -45,7 +45,6 @@
     }
 }
 
-<<<<<<< HEAD
 #[derive(Debug, Clone)]
 pub struct FilterAndCombine {
     pub system_offset: NtpDuration,
@@ -55,11 +54,12 @@
 
 impl FilterAndCombine {
     pub fn run(
+        config: &SystemConfig,
         peers: &[PeerSnapshot],
         local_clock_time: NtpInstant,
         system_poll: PollInterval,
     ) -> Option<Self> {
-        let selection = clock_select(peers, local_clock_time, system_poll)?;
+        let selection = clock_select(config, peers, local_clock_time, system_poll)?;
 
         // the clustering algorithm (part of `clock_select`) sorts the peers, best peer first.
         // the first (and best) peer is chosen as the system peer, and its variables are used
@@ -75,23 +75,8 @@
             &selection.survivors,
             selection.system_selection_jitter,
             local_clock_time,
-        );
-=======
-pub fn filter_and_combine(
-    config: &SystemConfig,
-    peers: &[PeerSnapshot],
-    local_clock_time: NtpInstant,
-    system_poll: PollInterval,
-) -> Option<ClockCombine> {
-    let selection = clock_select(config, peers, local_clock_time, system_poll)?;
-
-    let combined = clock_combine(
-        &selection.survivors,
-        selection.system_selection_jitter,
-        local_clock_time,
-        config.frequency_tolerance,
-    );
->>>>>>> 0dd00938
+            config.frequency_tolerance,
+        );
 
         Some(FilterAndCombine {
             system_offset: combined.system_offset,
@@ -104,13 +89,17 @@
         self.system_peer_snapshot.root_delay + self.system_peer_snapshot.statistics.delay
     }
 
-    pub fn system_root_dispersion(&self, local_clock_time: NtpInstant) -> NtpDuration {
+    pub fn system_root_dispersion(
+        &self,
+        local_clock_time: NtpInstant,
+        frequency_tolerance: FrequencyTolerance,
+    ) -> NtpDuration {
         let peer = self.system_peer_snapshot;
         let statistics = self.system_peer_snapshot.statistics;
         let jitter = NtpDuration::from_seconds(statistics.jitter);
 
         // in this delta, we expect the drift due to inaccurate frequency to be at most this value
-        let drift_upper_bound = crate::peer::multiply_by_phi(local_clock_time - peer.time);
+        let drift_upper_bound = (local_clock_time - peer.time) * frequency_tolerance;
 
         // NOTES:
         //
@@ -138,8 +127,13 @@
         peer.root_dispersion + Ord::max(NtpDuration::MIN_DISPERSION, dispersion_increment)
     }
 
-    pub fn root_synchronization_distance(&self, local_clock_time: NtpInstant) -> NtpDuration {
-        self.system_root_dispersion(local_clock_time) + self.system_root_delay() / 2
+    pub fn root_synchronization_distance(
+        &self,
+        local_clock_time: NtpInstant,
+        frequency_tolerance: FrequencyTolerance,
+    ) -> NtpDuration {
+        self.system_root_dispersion(local_clock_time, frequency_tolerance)
+            + self.system_root_delay() / 2
     }
 }
 
@@ -1291,19 +1285,22 @@
             ),
         };
 
+        let frequency_tolerance = FrequencyTolerance::ppm(15);
+
         let local_clock_time = NtpInstant::ZERO;
-        let _baseline = base_state.root_synchronization_distance(local_clock_time);
+        let _baseline =
+            base_state.root_synchronization_distance(local_clock_time, frequency_tolerance);
 
         let mut state = base_state.clone();
         state.system_offset = NtpDuration::ONE;
-        let distance = state.root_synchronization_distance(local_clock_time);
+        let distance = state.root_synchronization_distance(local_clock_time, frequency_tolerance);
 
         // equal to 1 up to rounding
         assert!(distance == NtpDuration::ONE);
 
         let mut state = base_state;
         state.system_jitter = NtpDuration::ONE;
-        let distance = state.root_synchronization_distance(local_clock_time);
+        let distance = state.root_synchronization_distance(local_clock_time, frequency_tolerance);
 
         assert!(distance < NtpDuration::ONE / 2i64);
     }
